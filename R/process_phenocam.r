#' Function to post-process PhenoCam time series
#' 
#' Wrapper around other more basic funtions
#'
#' @param file 1 or 3-day PhenoCam time series file path
#' @param smooth smooth data (logical, default is \code{TRUE})
#' @param daymet TRUE or FALSE, merges the daymet data
#' @param contract contract 3-day data (logical, default is \code{TRUE})
#' @param trim_daymet TRUE or FALSE, trims data to match PhenoCam data
#' @param outlier_detection TRUE or FALSE, detect outliers
#' @param trim year (numeric) to which to constrain the output (default = \code{NULL})
#' @param phenophase logical, calculate transition dates (default = \code{FALSE})
#' @param out_dir output directory where to store downloaded data 
#' (default = tempdir())
#' @param internal allow for the data element to be returned to the workspace
#' @param snow_flag integrate snow flags?
#' @return Downloaded files in out_dir of requested time series products, as well
#' as derived phenophase estimates based upon these time series.
#' @keywords PhenoCam, Daymet, climate data, modelling, post-processing
#' @export
#' @examples
#'
#' \donttest{
#' # download the first ROI time series for the Harvard PhenoCam site
#' # at an aggregation frequency of 3-days.
#' download_phenocam(site = "harvard$",
#'                   veg_type = "DB",
#'                   roi_id = "1000",
#'                   frequency = "3")
#'  
#' # read phenocam data into phenocamr data structure                  
#' df <- process_phenocam(file.path(tempdir(),"harvard_DB_1000_3day.csv"))
#'                   
#' }

process_phenocam <- function(
  file,
  outlier_detection = TRUE,
  smooth = TRUE,
  contract = FALSE,
  daymet = FALSE,
  trim_daymet = TRUE,
  trim = NULL,
  phenophase = FALSE,
  out_dir = tempdir(),
  internal = FALSE,
  snow_flag = FALSE
){
  
  # check file
  if(missing(file)){
    stop("No file path provided")
  }
  
  # read in data using read_phenocam to process all in memory
  df = read_phenocam(file)
  
  # always expand the time series to get maximal
  # phenophase date resolution as well as additional
  # padding around the ends - 90 days
  if(!is.null(trim) & is.numeric(trim)){
    df = expand_phenocam(df, truncate = trim)
  } else {
    df = expand_phenocam(df)
  }
  
  # remove outliers (overwrites original file)
  if (outlier_detection){
    
    # feedback
    message("-- Flagging outliers!")
    
    # detect outliers
    df = try(suppressWarnings(detect_outliers(df, snow_flag = snow_flag)),
             silent = TRUE)
    
    # trap errors
    if(inherits(df, "try-error")){
      warning("outlier detection failed...")
    }
  }
  
  # Smooth data
  if (smooth){
    # feedback
    message("-- Smoothing time series!")
    
    # smooth time series
<<<<<<< HEAD
    df = try(suppressWarnings(smooth_ts(df,
                                        snowflag = snowflag)),
=======
    df = try(suppressWarnings(smooth_ts(df, snow_flag = snow_flag)),
>>>>>>> fbcae152
             silent = TRUE)
    
    # trap errors
    if(inherits(df,"try-error")){
      warning("smoothing failed...")
    }
  }
  
  # Output transition dates
  if (phenophase){
    
    # feedback
    message("-- Estimating transition dates!")
    
    # smooth time series
    phenophase_check = try(suppressWarnings(
      phenophases(data = df,
      out_dir = out_dir,
      internal = FALSE)),
      silent = TRUE)
    
    # trap errors
    if(inherits(phenophase_check, "try-error")){
      warning("estimating transition dates failed...")
    }
  }
  
  # merge with daymet
  if (daymet){
    
    # feedback
    message("-- Merging Daymet Data!")
    
    # merge daymet data into the time series file
    df = try(merge_daymet(df,
                          trim = trim_daymet),
             silent = TRUE)
    
    # trap errors
    if(inherits(df,"try-error")){
      warning("merging daymet data failed...")
    }
  }
  
  # contract datasets if so desired
  if (contract & df$frequency == "3day"){
    
    # feedback
    message("-- Contracting Data!")
    
    # merge daymet data into the time series file
    df = try(contract_phenocam(df),
             silent = TRUE)
    
    # trap errors
    if(inherits(df,"try-error")){
      warning("contracting data failed...")
    }
  }
  
  # finally output all the data to file or workspace
  if(!internal){
    write_phenocam(df, out_dir = out_dir)
  }else {
    return(df)    
  }
}<|MERGE_RESOLUTION|>--- conflicted
+++ resolved
@@ -86,12 +86,7 @@
     message("-- Smoothing time series!")
     
     # smooth time series
-<<<<<<< HEAD
-    df = try(suppressWarnings(smooth_ts(df,
-                                        snowflag = snowflag)),
-=======
-    df = try(suppressWarnings(smooth_ts(df, snow_flag = snow_flag)),
->>>>>>> fbcae152
+    df = try(suppressWarnings(smooth_ts(df)),
              silent = TRUE)
     
     # trap errors
